<<<<<<< HEAD
"""This module contains Model implementations that utilize the MPNN model as
their underlying model"""
=======
"""This module contains Model implementations that utilize the MPNN model as their underlying
model"""
>>>>>>> 05a5aa29
from functools import partial
import json
import logging
from pathlib import Path
from typing import Iterable, List, NoReturn, Optional, Sequence, Tuple
import warnings

import numpy as np
from pytorch_lightning import Trainer as Trainer_pl
from pytorch_lightning.callbacks.early_stopping import EarlyStopping
import ray
from ray.train import Trainer as Trainer_ray
import torch
from tqdm import tqdm

from molpal.models.chemprop.data.data import MoleculeDatapoint, MoleculeDataset, MoleculeDataLoader
from molpal.models.chemprop.data.scaler import StandardScaler
from molpal.models.chemprop.data.utils import split_data
from molpal.models.base import Model
from molpal.models import mpnn
from molpal.utils import batches

logging.getLogger("lightning").setLevel(logging.FATAL)
warnings.filterwarnings(
    "ignore", ".*Trying to infer the `batch_size` from an ambiguous collection.*"
)


class MPNN:
    """A message-passing neural network base class

    This class serves as a wrapper for the Chemprop MoleculeModel, providing
    convenience and modularity in addition to uncertainty quantification
    methods as originally implemented in the Chemprop confidence branch

    Attributes
    ----------
    ncpu : int
        the number of cores over which to parallelize input batch preparation
    ddp : bool
        whether to train the model over a distributed setup. Only works with
        CUDA >= 11.0
    precision : int
        the precision with which to train the model represented in the number
        of bits
    model : MoleculeModel
        the underlying chemprop model on which to train and make predictions
    uncertainty : Optional[str], default=None
        the uncertainty quantification method the model uses. None if it
        does not use any uncertainty quantification
    loss_func : Callable
        the loss function used in model training
    batch_size : int
        the size of each minibatch during training
    epochs : int
        the number of epochs over which to train
    dataset_type : str
        the type of dataset. Choices: ('regression')
        TODO: add support for classification
    num_tasks : int
        the number of training tasks
    use_gpu : bool
        whether the GPU will be used.
        NOTE: If a GPU is detected, it will be used. If this is undesired, set
        the CUDA_VISIBLE_DEVICES environment variable to be empty
    num_workers : int
        the number of workers to distribute model training over. Equal to the
        number of GPUs detected, or if none are available, the ratio of total
        CPUs on detected on the ray cluster over the number of CPUs to dedicate
        to each dataloader
    train_config : Dict
        a dictionary containing the configuration of training variables:
        learning rates, maximum epochs, validation metric, etc.
    scaler : StandardScaler
        a scaler to normalize target data before training and validation and
        to reverse transform prediction outputs
    """

    def __init__(
        self,
        batch_size: int = 50,
        uncertainty: Optional[str] = None,
        dataset_type: str = "regression",
        num_tasks: int = 1,
        atom_messages: bool = False,
        hidden_size: int = 300,
        bias: bool = False,
        depth: int = 3,
        dropout: float = 0.0,
        undirected: bool = False,
        activation: str = "ReLU",
        ffn_hidden_size: Optional[int] = None,
        ffn_num_layers: int = 2,
        metric: str = "rmse",
        epochs: int = 50,
        warmup_epochs: float = 2.0,
        init_lr: float = 1e-4,
        max_lr: float = 1e-3,
        final_lr: float = 1e-4,
        ncpu: int = 1,
        ddp: bool = False,
        precision: int = 32,
        model_seed: Optional[int] = None,
    ):
        self.ncpu = ncpu
        self.ddp = ddp
        if precision not in (16, 32):
<<<<<<< HEAD
            raise ValueError(f'arg: "precision" can only be (16, 32). got: {precision}')
=======
            raise ValueError(f'arg: "precision" can only be (16, 32)! got: {precision}')
>>>>>>> 05a5aa29
        self.precision = precision

        self.model = mpnn.MoleculeModel(
            uncertainty=uncertainty,
            dataset_type=dataset_type,
            num_tasks=num_tasks,
            atom_messages=atom_messages,
            hidden_size=hidden_size,
            bias=bias,
            depth=depth,
            dropout=dropout,
            undirected=undirected,
            activation=activation,
            ffn_hidden_size=ffn_hidden_size,
            ffn_num_layers=ffn_num_layers,
        )

        self.uncertainty = uncertainty
        self.dataset_type = dataset_type
        self.num_tasks = num_tasks

        self.epochs = epochs
        self.batch_size = batch_size

        self.scaler = None

        ngpu = int(ray.cluster_resources().get("GPU", 0))
        if ngpu > 0:
            self.use_gpu = True
            self._predict = ray.remote(num_cpus=ncpu, num_gpus=1)(mpnn.predict)
            self.num_workers = ngpu
        else:
            self.use_gpu = False
            self._predict = ray.remote(num_cpus=ncpu)(mpnn.predict)
            self.num_workers = int(ray.cluster_resources()["CPU"] // self.ncpu)

        self.seed = model_seed
        if model_seed is not None:
            torch.manual_seed(model_seed)

        self.train_config = {
            "model": self.model,
            "uncertainty": self.uncertainty,
            "dataset_type": dataset_type,
            "batch_size": self.batch_size,
            "warmup_epochs": warmup_epochs,
            "max_epochs": self.epochs,
            "init_lr": init_lr,
            "max_lr": max_lr,
            "final_lr": final_lr,
            "metric": metric,
        }

    def train(self, smis: Iterable[str], targets: Sequence[float]) -> bool:
        """Train the model on the inputs SMILES with the given targets"""
        train_data, val_data = self.make_datasets(smis, targets)

        if self.ddp:
            self.train_config["train_data"] = train_data
            self.train_config["val_data"] = val_data

            callbacks = [mpnn.ray.TqdmCallback(self.epochs)]
            trainer = Trainer_ray("torch", self.num_workers, self.use_gpu, {"CPU": self.ncpu})
            trainer.start()
            results = trainer.run(mpnn.ray.train_func, self.train_config, callbacks)
            trainer.shutdown()

            self.model = results[0]

            return True

        train_dataloader = MoleculeDataLoader(
            dataset=train_data, batch_size=self.batch_size, num_workers=self.ncpu, pin_memory=False
        )
        val_dataloader = MoleculeDataLoader(
            dataset=val_data, batch_size=self.batch_size, num_workers=self.ncpu, pin_memory=False
        )

<<<<<<< HEAD
        lit_model = mpnn.ptl.LitMPNN(self.train_config)

        callbacks = [
            EarlyStopping("val_loss", patience=10, mode="min"),
            mpnn.ptl.EpochAndStepProgressBar(),
=======
        lit_model = mpnn.LitMPNN(self.train_config)

        callbacks = [
            EarlyStopping("val_loss", patience=10, mode="min"),
            mpnn.EpochAndStepProgressBar(),
>>>>>>> 05a5aa29
        ]
        trainer = Trainer_pl(
            logger=False,
            max_epochs=self.epochs,
            callbacks=callbacks,
            gpus=1 if self.use_gpu else 0,
            precision=self.precision,
            enable_model_summary=False,
            enable_checkpointing=False,  # TODO: reimplement trainer checkpointing later
        )
        trainer.fit(lit_model, train_dataloader, val_dataloader)

        return True

    def make_datasets(
<<<<<<< HEAD
        self, xs: Iterable[str], ys: Sequence[float]
=======
        self, xs: Iterable[str], ys: np.ndarray
>>>>>>> 05a5aa29
    ) -> Tuple[MoleculeDataset, MoleculeDataset]:
        """Split xs and ys into train and validation datasets"""
        if len(ys.shape) == 1:
            data = MoleculeDataset(
                [MoleculeDatapoint(smiles=[x], targets=[y]) for x, y in zip(xs, ys)]
            )
        else:
            data = MoleculeDataset(
                [MoleculeDatapoint(smiles=[x], targets=y) for x, y in zip(xs, ys)]
            )
<<<<<<< HEAD

=======
>>>>>>> 05a5aa29
        train_data, val_data, _ = split_data(data, sizes=(0.8, 0.2, 0.0), seed=self.seed)

        self.scaler = train_data.normalize_targets()
        val_data.scale_targets(self.scaler)

        return train_data, val_data

    def predict(self, smis: Iterable[str]) -> np.ndarray:
        """Generate predictions for the inputs xs

        Parameters
        ----------
        smis : Iterable[str]
            the SMILES strings for which to generate predictions

        Returns
        -------
        np.ndarray
            the array of predictions with shape NxO, where N is the number of
            inputs and O is the number of tasks."""
        model = ray.put(self.model)
        scaler = ray.put(self.scaler)
        refs = [
            self._predict.remote(
                model,
                smis,
                self.batch_size,
                self.ncpu,
                self.uncertainty,
                scaler,
                self.use_gpu,
                True,
            )
            for smis in batches(smis, 20000)
        ]
        preds_chunks = [ray.get(r) for r in tqdm(refs, "Prediction", unit="chunk", leave=False)]
<<<<<<< HEAD

=======
>>>>>>> 05a5aa29
        return np.concatenate(preds_chunks)

    def save(self, path) -> str:
        path = Path(path)
        path.mkdir(parents=True, exist_ok=True)

        model_path = f"{path}/model.pt"
        torch.save(self.model.state_dict(), model_path)

        state_path = f"{path}/state.json"
        try:
            state = {
                "model_path": model_path,
                "means": self.scaler.means.tolist(),
                "stds": self.scaler.stds.tolist(),
            }
        except AttributeError:
            state = {"model_path": model_path}
        json.dump(state, open(state_path, "w"), indent=4)

        return state_path

    def load(self, path):
        state = json.load(open(path, "r"))

        self.model.load_state_dict(torch.load(state["model_path"]))
        try:
<<<<<<< HEAD
            self.scaler.means = state["means"]
            self.scaler.stds = state["stds"]
        except AttributeError:
=======
>>>>>>> 05a5aa29
            self.scaler = StandardScaler(state["means"], state["stds"])
        except KeyError:
            pass


class MPNModel(Model):
    """Message-passing model that learns feature representations of inputs and
    passes these inputs to a feed-forward neural network to predict means"""

    def __init__(
        self,
        test_batch_size: Optional[int] = 1000000,
        ncpu: int = 1,
        ddp: bool = False,
        precision: int = 32,
        model_seed: Optional[int] = None,
        **kwargs,
    ):
        test_batch_size = test_batch_size or 1000000

        self.build_model = partial(
            MPNN, ncpu=ncpu, ddp=ddp, precision=precision, model_seed=model_seed
        )
        self.model = self.build_model()

        super().__init__(test_batch_size, **kwargs)

    @property
    def provides(self):
        return {"means"}

    @property
    def type_(self):
        return "mpn"

    def train(
        self, xs: Iterable[str], ys: Sequence[float], *, retrain: bool = False, **kwargs
    ) -> bool:
        if retrain:
            self.model = self.build_model()

        return self.model.train(xs, ys)

    def get_means(self, xs: Sequence[str]) -> np.ndarray:
        preds = self.model.predict(xs)
        return preds[:, 0]  # assume single-task

    def get_means_and_vars(self, xs: List) -> NoReturn:
        raise TypeError("MPNModel cannot predict variance!")

    def save(self, path) -> str:
        return self.model.save(path)

    def load(self, path):
        self.model.load(path)


class MPNDropoutModel(Model):
    """Message-passing network model that predicts means and variances through
    stochastic dropout during model inference"""

    def __init__(
        self,
        test_batch_size: Optional[int] = 1000000,
        dropout: float = 0.2,
        dropout_size: int = 10,
        ncpu: int = 1,
        ddp: bool = False,
        precision: int = 32,
        model_seed: Optional[int] = None,
        **kwargs,
    ):
        test_batch_size = test_batch_size or 1000000

        self.build_model = partial(
            MPNN,
            uncertainty="dropout",
            dropout=dropout,
            ncpu=ncpu,
            ddp=ddp,
            precision=precision,
            model_seed=model_seed,
        )
        self.model = self.build_model()

        self.dropout_size = dropout_size

<<<<<<< HEAD
        super().__init__(test_batch_size=test_batch_size, **kwargs)
=======
        super().__init__(test_batch_size, **kwargs)
>>>>>>> 05a5aa29

    @property
    def type_(self):
        return "mpn"

    @property
    def provides(self):
        return {"means", "vars", "stochastic"}

    def train(
        self, xs: Iterable[str], ys: Sequence[float], *, retrain: bool = False, **kwargs
    ) -> bool:
        if retrain:
            self.model = self.build_model()

        return self.model.train(xs, ys)

    def get_means(self, xs: Sequence[str]) -> np.ndarray:
        predss = self._get_predictions(xs)
        return np.mean(predss, axis=1)

    def get_means_and_vars(self, xs: Sequence[str]) -> Tuple[np.ndarray, np.ndarray]:
        predss = self._get_predictions(xs)
        return np.mean(predss, axis=1), np.var(predss, axis=1)

    def _get_predictions(self, xs: Sequence[str]) -> np.ndarray:
        predss = np.zeros((len(xs), self.dropout_size))
<<<<<<< HEAD
        for j in tqdm(range(self.dropout_size), "Dropout", unit="pass"):
=======
        for j in tqdm(range(self.dropout_size), desc="dropout prediction"):
>>>>>>> 05a5aa29
            predss[:, j] = self.model.predict(xs)[:, 0]  # assume single-task
        return predss

    def save(self, path) -> str:
        return self.model.save(path)

    def load(self, path):
        self.model.load(path)


class MPNTwoOutputModel(Model):
<<<<<<< HEAD
    """Message-passing network model that predicts means and variances
    through mean-variance estimation"""
=======
    """Message-passing network model that predicts means and variances through mean-variance
    estimation"""
>>>>>>> 05a5aa29

    def __init__(
        self,
        test_batch_size: Optional[int] = 1000000,
        ncpu: int = 1,
        ddp: bool = False,
        precision: int = 32,
        model_seed: Optional[int] = None,
        **kwargs,
    ):
        test_batch_size = test_batch_size or 1000000

        self.build_model = partial(
            MPNN, uncertainty="mve", ncpu=ncpu, ddp=ddp, precision=precision, model_seed=model_seed
        )
        self.model = self.build_model()

        super().__init__(test_batch_size, **kwargs)

    @property
    def type_(self):
        return "mpn"

    @property
    def provides(self):
        return {"means", "vars"}

    def train(
        self, xs: Iterable[str], ys: Sequence[float], *, retrain: bool = False, **kwargs
    ) -> bool:
        if retrain:
            self.model = self.build_model()

        return self.model.train(xs, ys)

    def get_means(self, xs: Sequence[str]) -> np.ndarray:
        means, _ = self._get_predictions(xs)
        return means

    def get_means_and_vars(self, xs: Sequence[str]) -> Tuple[np.ndarray, np.ndarray]:
        means, variances = self._get_predictions(xs)
        return means, variances

    def _get_predictions(self, xs: Sequence[str]) -> Tuple[np.ndarray, np.ndarray]:
        """Get both the means and the variances for the xs"""
        preds = self.model.predict(xs)
        # assume single task prediction now
        # means, variances = preds[:, 0::2], preds[:, 1::2]
        means, variances = preds[:, 0], preds[:, 1]  #
        return means, variances

    def save(self, path) -> str:
        return self.model.save(path)

    def load(self, path):
        self.model.load(path)


# def combine_sds(sd1: float, mu1: float, n1: int,
#                 sd2: float, mu2: float, n2: int):

#     var1 = sd1**2
#     var2 = sd2**2
#     n_total = n1 + n2
#     mu_combined = (n1*mu1 + n2*mu2) / n_total

#     sd_combined = sqrt(
#         (n1*(var1 + (mu1-mu_combined)**2) + n2*(var2 + (mu2-mu_combined)**2))
#         / n_total
#     )
#     return sd_combined<|MERGE_RESOLUTION|>--- conflicted
+++ resolved
@@ -1,10 +1,5 @@
-<<<<<<< HEAD
-"""This module contains Model implementations that utilize the MPNN model as
-their underlying model"""
-=======
 """This module contains Model implementations that utilize the MPNN model as their underlying
 model"""
->>>>>>> 05a5aa29
 from functools import partial
 import json
 import logging
@@ -112,11 +107,7 @@
         self.ncpu = ncpu
         self.ddp = ddp
         if precision not in (16, 32):
-<<<<<<< HEAD
-            raise ValueError(f'arg: "precision" can only be (16, 32). got: {precision}')
-=======
             raise ValueError(f'arg: "precision" can only be (16, 32)! got: {precision}')
->>>>>>> 05a5aa29
         self.precision = precision
 
         self.model = mpnn.MoleculeModel(
@@ -195,19 +186,11 @@
             dataset=val_data, batch_size=self.batch_size, num_workers=self.ncpu, pin_memory=False
         )
 
-<<<<<<< HEAD
         lit_model = mpnn.ptl.LitMPNN(self.train_config)
 
         callbacks = [
             EarlyStopping("val_loss", patience=10, mode="min"),
             mpnn.ptl.EpochAndStepProgressBar(),
-=======
-        lit_model = mpnn.LitMPNN(self.train_config)
-
-        callbacks = [
-            EarlyStopping("val_loss", patience=10, mode="min"),
-            mpnn.EpochAndStepProgressBar(),
->>>>>>> 05a5aa29
         ]
         trainer = Trainer_pl(
             logger=False,
@@ -223,11 +206,7 @@
         return True
 
     def make_datasets(
-<<<<<<< HEAD
-        self, xs: Iterable[str], ys: Sequence[float]
-=======
         self, xs: Iterable[str], ys: np.ndarray
->>>>>>> 05a5aa29
     ) -> Tuple[MoleculeDataset, MoleculeDataset]:
         """Split xs and ys into train and validation datasets"""
         if len(ys.shape) == 1:
@@ -238,10 +217,6 @@
             data = MoleculeDataset(
                 [MoleculeDatapoint(smiles=[x], targets=y) for x, y in zip(xs, ys)]
             )
-<<<<<<< HEAD
-
-=======
->>>>>>> 05a5aa29
         train_data, val_data, _ = split_data(data, sizes=(0.8, 0.2, 0.0), seed=self.seed)
 
         self.scaler = train_data.normalize_targets()
@@ -278,10 +253,6 @@
             for smis in batches(smis, 20000)
         ]
         preds_chunks = [ray.get(r) for r in tqdm(refs, "Prediction", unit="chunk", leave=False)]
-<<<<<<< HEAD
-
-=======
->>>>>>> 05a5aa29
         return np.concatenate(preds_chunks)
 
     def save(self, path) -> str:
@@ -309,12 +280,6 @@
 
         self.model.load_state_dict(torch.load(state["model_path"]))
         try:
-<<<<<<< HEAD
-            self.scaler.means = state["means"]
-            self.scaler.stds = state["stds"]
-        except AttributeError:
-=======
->>>>>>> 05a5aa29
             self.scaler = StandardScaler(state["means"], state["stds"])
         except KeyError:
             pass
@@ -402,11 +367,7 @@
 
         self.dropout_size = dropout_size
 
-<<<<<<< HEAD
-        super().__init__(test_batch_size=test_batch_size, **kwargs)
-=======
         super().__init__(test_batch_size, **kwargs)
->>>>>>> 05a5aa29
 
     @property
     def type_(self):
@@ -434,11 +395,7 @@
 
     def _get_predictions(self, xs: Sequence[str]) -> np.ndarray:
         predss = np.zeros((len(xs), self.dropout_size))
-<<<<<<< HEAD
         for j in tqdm(range(self.dropout_size), "Dropout", unit="pass"):
-=======
-        for j in tqdm(range(self.dropout_size), desc="dropout prediction"):
->>>>>>> 05a5aa29
             predss[:, j] = self.model.predict(xs)[:, 0]  # assume single-task
         return predss
 
@@ -450,13 +407,8 @@
 
 
 class MPNTwoOutputModel(Model):
-<<<<<<< HEAD
-    """Message-passing network model that predicts means and variances
-    through mean-variance estimation"""
-=======
     """Message-passing network model that predicts means and variances through mean-variance
     estimation"""
->>>>>>> 05a5aa29
 
     def __init__(
         self,
