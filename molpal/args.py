from configargparse import ArgumentTypeError, ArgumentParser, Namespace
from typing import Optional, Union


def gen_args(args: Optional[str] = None) -> Namespace:
    parser = ArgumentParser()

    add_general_args(parser)
    add_featurizer_args(parser)
    add_pool_args(parser)
    add_prune_args(parser)
    add_acquisition_args(parser)
    add_objective_args(parser)
    add_model_args(parser)
    add_stopping_args(parser)

    args = parser.parse_args(args)

    cleanup_args(args)

    return args


#################################
#       GENERAL ARGUMENTS       #
#################################
def add_general_args(parser: ArgumentParser) -> None:
    parser.add_argument(
        "--config", is_config_file=True, help="the filepath of the configuration file"
    )
    parser.add_argument("--output-dir", help="the name of the output directory")
    parser.add_argument("--seed", type=int, help="the random seed to use for initialization.")
    parser.add_argument(
        "-v",
        "--verbose",
        action="count",
        default=0,
        help="the level of output this program should print",
    )
    parser.add_argument(
        "-nc",
        "--ncpu",
        "--cpus",
        default=1,
        type=int,
        help="the number of cores to available to each GPU for dataloading purposes. If performing docking, this is also the number of cores multithreaded docking programs will utilize.",
    )

    parser.add_argument(
        "--write-intermediate",
        action="store_true",
        default=False,
        help="whether to write a summary file with all of the explored inputs and their associated scores after each round of exploration",
    )
    parser.add_argument(
        "--write-final",
        action="store_true",
<<<<<<< HEAD
        default=True,
=======
        default=False,
>>>>>>> 05a5aa29
        help="whether to write a summary file with all of the explored inputs and their associated scores",
    )

    parser.add_argument(
        "--chkpt-freq",
        type=int,
        nargs="?",
        default=0,
        const=-1,
        help="The number of iterations that should pass without writing a checkpoint. A value of 0 means writing a checkpoint file every iteration. A value of 1 corresponds to skipping one iteration between checkpoints and so on. A value of -1 or below will result in no checkpointing. By default, checkpointing occurs every iteration. For convenience, passing solely the flag with no argument will result in no checkpointing at all.",
    )
    parser.add_argument(
        "--checkpoint-file",
        help="the checkpoint file containing the state of a previous molpal run.",
    )
    parser.add_argument(
        "--previous-scores",
        help="the path to a file containing the scores from a previous run of molpal to load in as preliminary dataset.",
    )
    parser.add_argument(
        "--scores-csvs",
        nargs="+",
        help="Either (1) A list of filepaths containing the outputs from a previous exploration or (2) a pickle file containing this list. Will load these files in the order in which they are passed to mimic the intermediate state of a previous exploration. Specifying a single will be interpreted as passing a pickle file. If seeking to mimic the state after only one round of exploration, use the --previous-scores argument instead and leave this option empty.",
    )

<<<<<<< HEAD

########################################
#       FEATURIZER ARGUMENTS           #
########################################
def add_featurizer_args(parser: ArgumentParser) -> None:
    parser.add_argument(
        "--fingerprint",
        default="pair",
        choices={"morgan", "rdkit", "pair", "maccs", "map4"},
        help="the type of fingerprint to use",
    )
    parser.add_argument(
        "--radius", type=int, default=2, help="the radius or path length to use for fingerprints"
    )
    parser.add_argument("--length", type=int, default=2048, help="the length of the fingerprint")

=======

#####################################
#       ENCODER ARGUMENTS           #
#####################################
def add_encoder_args(parser: ArgumentParser) -> None:
    parser.add_argument(
        "--fingerprint",
        default="pair",
        choices={"morgan", "rdkit", "pair", "maccs", "map4"},
        help="the type of encoder to use",
    )
    parser.add_argument(
        "--radius", type=int, default=2, help="the radius or path length to use for fingerprints"
    )
    parser.add_argument("--length", type=int, default=2048, help="the length of the fingerprint")

>>>>>>> 05a5aa29

##############################
#       POOL ARGUMENTS       #
##############################
def add_pool_args(parser: ArgumentParser) -> None:
    parser.add_argument("--pool", default="eager", help="the type of MoleculePool to use")
    parser.add_argument(
        "-l",
        "--libraries",
        "--library",
        required=True,
        nargs="+",
        help="the CSVs containing members of the MoleculePool",
    )
    parser.add_argument(
        "--no-title-line",
        action="store_true",
        default=False,
        help="whether there is no title line in the library files",
    )
    parser.add_argument(
        "--delimiter", default=",", help="the column separator in the library files"
    )
    parser.add_argument(
        "--smiles-col",
        default=0,
        type=int,
        help="the column containing the SMILES string in the library files",
    )
    parser.add_argument(
        "--cxsmiles",
        default=False,
        action="store_true",
        help="whether the files use CXSMILES strings",
    )
    parser.add_argument(
        "--fps",
        metavar="FPS_HDF5",
        help="an HDF5 file containing the precalculated feature representation of each molecule in the pool",
    )
    parser.add_argument(
        "--cluster", action="store_true", default=False, help="whether to cluster the MoleculePool"
    )
    parser.add_argument(
        "--cache",
        action="store_true",
        default=False,
        help="whether to store the SMILES strings of the MoleculePool in memory",
    )
    parser.add_argument(
        "--invalid-idxs",
        "--invalid-lines",
        type=int,
        nargs="*",
        help="the indices in the overall library (potentially consisting of multiple library files) containing invalid SMILES strings",
    )

<<<<<<< HEAD

#################################
#       PRUNING ARGUMENTS       #
#################################
def add_prune_args(parser):
    parser.add_argument("--prune", action="store_true")
    parser.add_argument("--prune-min-hit-prob", type=restricted_float)
    # parser.add_argument(
    #     '--prune-threshold',
    #     type=restricted_float_or_int,
    #     help="the number or fraction of top-predicted molecules to keep after the first round of exploration"
    # )
    # parser.add_argument('--prune-beta', type=float)
    # parser.add_argument('--prune-max-fp', type=restricted_float_or_int)

=======
>>>>>>> 05a5aa29

#####################################
#       ACQUISITION ARGUMENTS       #
#####################################
def add_acquisition_args(parser: ArgumentParser) -> None:
    parser.add_argument(
        "--metric",
        "--alpha",
        default="random",
        choices={"random", "greedy", "threshold", "ts", "ucb", "ei", "pi", "thompson"},
        help="the acquisition metric to use",
    )

    parser.add_argument(
        "--init-size",
        type=restricted_float_or_int,
        default=0.01,
        help="the number of ligands or fraction of total library to initially sample",
    )
    parser.add_argument(
        "--batch-sizes",
        type=restricted_float_or_int,
        default=[0.01],
        nargs="+",
        help="the number of ligands or fraction of total library to sample for each successive batch of exploration. Will proceed through the values provided and repeat the final value as neccessary. I.e., passing --batch-sizes 10 20 30 will acquire 10 inputs in the first exploration iteration, 20 in the second, and 30 for all remaining exploration batches",
    )
    parser.add_argument(
        "--epsilon",
        type=float,
        default=0.0,
        help="the fraction of each batch that should be acquired randomly",
    )

    parser.add_argument(
        "--temp-i",
        type=float,
        help="the initial temperature for tempeture scaling when calculating the decay factor for cluster scaling",
    )
    parser.add_argument(
        "--temp-f", type=float, default=1.0, help="the final temperature used in the greedy metric"
    )

    parser.add_argument(
        "--xi", type=float, default=0.01, help="the xi value to use in EI and PI metrics"
    )
    parser.add_argument(
        "--beta", type=int, default=2, help="the beta value to use in the UCB metric"
    )
    parser.add_argument(
        "--threshold",
        type=float,
        help="the threshold value as a positive number to use in the threshold metric",
    )


###################################
#       OBJECTIVE ARGUMENTS       #
###################################
def add_objective_args(parser: ArgumentParser) -> None:
    parser.add_argument(
        "-o",
        "--objective",
        required=True,
        choices={"lookup", "docking"},
        help="the objective function to use",
    )
    parser.add_argument(
        "--minimize",
        action="store_true",
        default=False,
        help="whether to minimize the objective function",
    )
    parser.add_argument(
        "--objective-config",
        help="the path to a configuration file containing all of the parameters with which to perform objective function evaluations",
    )


###############################
#       MODEL ARGUMENTS       #
###############################
def add_model_args(parser: ArgumentParser) -> None:
    parser.add_argument(
        "--model", choices=("rf", "gp", "nn", "mpn"), default="rf", help="the model type to use"
    )
    parser.add_argument(
        "--test-batch-size",
        type=int,
        help="the size of batch of predictions during model inference. NOTE: This has nothing to do with model training/performance and might only affect the timing of the inference step. It is only useful to play with this parameter if performance is absolutely critical.",
    )
    parser.add_argument(
        "--retrain-from-scratch",
        action="store_true",
        default=False,
        help="whether the model should be retrained from scratch at each iteration as opposed to retraining online.",
    )
    parser.add_argument(
        "--model-seed",
        type=int,
        help="the random seed to use for model initialization. Not specifying will result in random model initializations each time the model is trained.",
    )

    # RF args
    parser.add_argument(
        "--n-estimators", type=int, default=100, help="the number of trees in the forest"
    )
    parser.add_argument(
        "--max-depth",
        nargs="?",
        type=int,
        const=None,
        default=8,
        help="the maximum depth of the tree. Not specifying this argument at all will default to 8. Adding the flag without specifying number a number will default to an unlimited depth",
    )
    parser.add_argument(
        "--min-samples-leaf",
        type=int,
        default=1,
        help="the minimum number of samples required to be at a leaf node",
    )
    # GP args
    parser.add_argument(
        "--gp-kernel",
        choices={"dotproduct"},
        default="dotproduct",
        help="Kernel to use for Gaussian Process model",
    )

    # MPNN args
    parser.add_argument(
        "--init-lr", type=float, default=1e-4, help="the initial learning rate for the MPNN model"
    )
    parser.add_argument(
        "--max-lr", type=float, default=1e-3, help="the maximum learning rate for the MPNN model"
    )
    parser.add_argument(
        "--final-lr", type=float, default=1e-4, help="the final learning rate for the MPNN model"
    )

    # NN/MPNN args
    parser.add_argument(
        "--conf-method",
        default="none",
        choices={"ensemble", "twooutput", "mve", "dropout", "none"},
        help="Confidence estimation method for NN/MPNN models",
    )

    parser.add_argument(
        "--ddp",
        action="store_true",
        default=False,
        help="Whether to perform distributed MPN training over a multi-GPU setup via PyTorch DDP. Currently only works with CUDA >= 11.0",
    )
    parser.add_argument(
        "--precision",
        type=int,
        default=32,
        choices=(16, 32),
        help="the precision to use when training PyTorch models in number of bits. Native precision is 32, but 16-bit precision can lead to lower memory footprint during training and faster training times on Volta GPUs. DO NOT use 16-bit precision on non-Volta GPUs. Currently only supported for single-GPU training (i.e., ddp=False)",
    )


##################################
#       STOPPING ARGUMENTS       #
##################################
def add_stopping_args(parser: ArgumentParser) -> None:
    parser.add_argument(
        "-k",
        "--top-k",
        dest="k",
        type=restricted_float_or_int,
        default=0.0005,
        help="the top k ligands from which to calculate an average score expressed either as an integer or as a fraction of the pool",
    )
    parser.add_argument(
        "-w",
        "--window-size",
        type=int,
        default=3,
        help="the window size to use for calculation of the moving average of the top-k scores",
    )
    parser.add_argument(
        "--delta",
        type=restricted_float,
        default=0.01,
        help="the minimum acceptable difference between the moving average of the top-k scores and the current average the top-k score in order to continue exploration",
    )
    parser.add_argument(
        "--max-iters", type=int, default=10, help="the maximum number of iterations to explore for"
    )
    parser.add_argument(
        "--budget",
        type=restricted_float_or_int,
        default=1.0,
        help="the maximum budget expressed as the number of allowed objective evaluations",
    )


def cleanup_args(args: Namespace):
    """Remove unnecessary attributes and change some arguments"""
    if isinstance(args.scores_csvs, list) and len(args.scores_csvs) == 1:
        args.scores_csvs = args.scores_csvs[0]

    args.title_line = not args.no_title_line

    args_to_remove = {"no_title_line"}

    if args.metric != "ei" or args.metric != "pi":
        args_to_remove.add("xi")
    if args.metric != "ucb":
        args_to_remove.add("beta")
    if args.metric != "threshold":
        args_to_remove.add("threshold")

    if not args.cluster:
        args_to_remove |= {"temp_i", "temp_f"}

    if args.model != "rf":
        args_to_remove |= {"n_estimators", "max_depth", "min_samples_leaf"}
    if args.model != "gp":
        args_to_remove |= {"gp_kernel"}
    if args.model != "nn":
        args_to_remove |= set()
    if args.model != "mpn":
        args_to_remove |= {"init_lr", "max_lr", "final_lr"}
    if args.model != "nn" and args.model != "mpn":
        args_to_remove |= {"conf_method"}
<<<<<<< HEAD

    if not args.prune:
        args_to_remove |= {"prune_min_hit_prob"}
=======
>>>>>>> 05a5aa29

    for arg in args_to_remove:
        delattr(args, arg)


##############################
#       TYPE FUNCTIONS       #
##############################
def restricted_float_or_int(arg: str) -> Union[float, int]:
    try:
        value = int(arg)
        if value < 0:
            raise ArgumentTypeError(f"{value} is less than 0")
    except ValueError:
        value = float(arg)
        if value < 0 or value > 1:
            raise ArgumentTypeError(f"{value} must be in [0,1]")

    return value


def restricted_float(arg: str) -> float:
    value = float(arg)
    if value < 0 or value > 1:
        raise ArgumentTypeError(f"{value} must be in [0,1]")
<<<<<<< HEAD

    return value
=======

    return value


def optional_int(arg: str):
    pass
>>>>>>> 05a5aa29
<|MERGE_RESOLUTION|>--- conflicted
+++ resolved
@@ -55,11 +55,7 @@
     parser.add_argument(
         "--write-final",
         action="store_true",
-<<<<<<< HEAD
-        default=True,
-=======
-        default=False,
->>>>>>> 05a5aa29
+        default=False,
         help="whether to write a summary file with all of the explored inputs and their associated scores",
     )
 
@@ -85,7 +81,6 @@
         help="Either (1) A list of filepaths containing the outputs from a previous exploration or (2) a pickle file containing this list. Will load these files in the order in which they are passed to mimic the intermediate state of a previous exploration. Specifying a single will be interpreted as passing a pickle file. If seeking to mimic the state after only one round of exploration, use the --previous-scores argument instead and leave this option empty.",
     )
 
-<<<<<<< HEAD
 
 ########################################
 #       FEATURIZER ARGUMENTS           #
@@ -102,24 +97,6 @@
     )
     parser.add_argument("--length", type=int, default=2048, help="the length of the fingerprint")
 
-=======
-
-#####################################
-#       ENCODER ARGUMENTS           #
-#####################################
-def add_encoder_args(parser: ArgumentParser) -> None:
-    parser.add_argument(
-        "--fingerprint",
-        default="pair",
-        choices={"morgan", "rdkit", "pair", "maccs", "map4"},
-        help="the type of encoder to use",
-    )
-    parser.add_argument(
-        "--radius", type=int, default=2, help="the radius or path length to use for fingerprints"
-    )
-    parser.add_argument("--length", type=int, default=2048, help="the length of the fingerprint")
-
->>>>>>> 05a5aa29
 
 ##############################
 #       POOL ARGUMENTS       #
@@ -177,7 +154,6 @@
         help="the indices in the overall library (potentially consisting of multiple library files) containing invalid SMILES strings",
     )
 
-<<<<<<< HEAD
 
 #################################
 #       PRUNING ARGUMENTS       #
@@ -185,16 +161,7 @@
 def add_prune_args(parser):
     parser.add_argument("--prune", action="store_true")
     parser.add_argument("--prune-min-hit-prob", type=restricted_float)
-    # parser.add_argument(
-    #     '--prune-threshold',
-    #     type=restricted_float_or_int,
-    #     help="the number or fraction of top-predicted molecules to keep after the first round of exploration"
-    # )
-    # parser.add_argument('--prune-beta', type=float)
-    # parser.add_argument('--prune-max-fp', type=restricted_float_or_int)
-
-=======
->>>>>>> 05a5aa29
+
 
 #####################################
 #       ACQUISITION ARGUMENTS       #
@@ -422,12 +389,9 @@
         args_to_remove |= {"init_lr", "max_lr", "final_lr"}
     if args.model != "nn" and args.model != "mpn":
         args_to_remove |= {"conf_method"}
-<<<<<<< HEAD
 
     if not args.prune:
         args_to_remove |= {"prune_min_hit_prob"}
-=======
->>>>>>> 05a5aa29
 
     for arg in args_to_remove:
         delattr(args, arg)
@@ -453,14 +417,5 @@
     value = float(arg)
     if value < 0 or value > 1:
         raise ArgumentTypeError(f"{value} must be in [0,1]")
-<<<<<<< HEAD
-
-    return value
-=======
-
-    return value
-
-
-def optional_int(arg: str):
-    pass
->>>>>>> 05a5aa29
+
+    return value